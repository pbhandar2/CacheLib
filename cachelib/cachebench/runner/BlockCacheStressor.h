#pragma once

#include <folly/Random.h>
#include <folly/TokenBucket.h>
#include <libaio.h>

#include <assert.h>     /* assert */
#include <atomic>
#include <cstddef>
#include <iostream>
#include <memory>
#include <chrono>
#include <thread>
#include <unordered_set>
#include <algorithm>    // std::max

#include "cachelib/cachebench/cache/Cache.h"
#include "cachelib/cachebench/cache/TimeStampTicker.h"
#include "cachelib/cachebench/runner/Stressor.h"
#include "cachelib/cachebench/runner/BlockCacheStressor.h"
#include "cachelib/cachebench/util/Config.h"
#include "cachelib/cachebench/util/Exceptions.h"
#include "cachelib/cachebench/util/Parallel.h"
#include "cachelib/cachebench/util/Request.h"
#include "cachelib/cachebench/workload/GeneratorBase.h"
#include "cachelib/cachebench/util/BlockRequestBase.h"

using namespace std::chrono_literals;

namespace facebook {
namespace cachelib {
namespace cachebench {

constexpr uint64_t maxConcurrentIO = 60000;
constexpr uint64_t backingStoreAlignment = 512;


// Implementation of block cache stressor that uses block trace replay 
// to stress an instance of the cache and the backing storage device. 
template <typename Allocator>
class BlockCacheStressor : public BlockCacheStressorBase {
	public:
		using CacheT = Cache<Allocator>;
		using Key = typename CacheT::Key;
		using ItemHandle = typename CacheT::ItemHandle;

    // @param cacheConfig   the config to instantiate the cache instance
    // @param config        stress test config
    // @param generator     workload  generator
    BlockCacheStressor(CacheConfig cacheConfig,
                StressorConfig config,
                std::unique_ptr<GeneratorBase>&& generator)
            : config_(std::move(config)),
            blockReplayStatVec_(config_.numThreads),
            wg_(std::move(generator)),
            hardcodedString_(genHardcodedString()),
            replayDoneFlagVec_(config_.numThreads),
            blockRequestVec_(config_.inputQueueSize),
            backingRequestVec_(maxConcurrentIO),
            bufferVec_(maxConcurrentIO),
            endTime_{std::chrono::system_clock::time_point::max()} {
        
        // setup the cache 
        cache_ = std::make_unique<CacheT>(cacheConfig);

        // open the file on disk to perform DIRECT IO
        backingStoreFileHandle_ = open(config_.diskFilePath.c_str(), O_DIRECT|O_RDWR, 0644);
        if (backingStoreFileHandle_ == -1) {
            throw std::runtime_error(
                folly::sformat("Could not open file: {} \n", config_.diskFilePath.c_str()));
        }

        // initiate an IO context to submit async IO requests 
        ctx_ = new io_context_t();
        int ret = io_setup(maxConcurrentIO, ctx_);
        if (ret != 0) {
            throw std::runtime_error(
                folly::sformat("Error in io_setup, return: {}\n", ret));
        }
    }


    ~BlockCacheStressor() override { finish(); }


    // Start the stress test by spawning the worker threads and waiting for them
    // to finish the stress operations.
    void start() override {
        {
            std::lock_guard<std::mutex> l(timeMutex_);
            startTime_ = std::chrono::system_clock::now();
        }
        stressWorker_ = std::thread([this] {
            std::vector<std::thread> workers;
            // replay thread 
            for (uint64_t i = 0; i < config_.numThreads; ++i) {
                workers.push_back(std::thread([this, blockReplayStats = &blockReplayStatVec_.at(i), index=i]() {
                    stressByBlockReplay(*blockReplayStats, index);
                }));
            }

            // process block request thread  
            for (uint64_t i = 0; i<config_.processorThreadCount; ++i) {
                workers.push_back(
                    std::thread([this, blockReplayStats = &blockReplayStatVec_.at(0)]() {
                    processBlockRequest(*blockReplayStats);
                }));
            }
            
            // async IO tracker 
            workers.push_back(
                std::thread([this, blockReplayStats = &blockReplayStatVec_.at(0)]() {
                asyncIOTracker(*blockReplayStats);
            }));

            // process completed block request thread 
            for (uint64_t i = 0; i<config_.asyncIOTrackerThreadCount; ++i) {
                workers.push_back(
                    std::thread([this, blockReplayStats = &blockReplayStatVec_.at(0)]() {
                    processCompletedRequest(*blockReplayStats);
                }));
            }
            
            if (config_.statPrintDelaySec > 0)
                // periodic stat printer thread 
                workers.push_back(
                    std::thread([this, blockReplayStats = &blockReplayStatVec_.at(0)]() {
                        printStatThread(*blockReplayStats);
                }));

            for (auto& worker : workers) {
                worker.join();
            }
            {
                std::lock_guard<std::mutex> l(timeMutex_);
                endTime_ = std::chrono::system_clock::now();
            }
        });
    }


    // Block until all stress workers are finished.
    void finish() override {
        if (stressWorker_.joinable()) {
            stressWorker_.join();
        }
        wg_->markShutdown();
        cache_->clearCache(config_.maxInvalidDestructorCount);
        io_destroy(*ctx_);
        close(backingStoreFileHandle_);
    }


    // abort the stress run by indicating to the workload generator and
    // delegating to the base class abort() to stop the test.
    void abort() override {
        wg_->markShutdown();
        BlockCacheStressorBase::abort();
    }


    // obtain stats from the cache instance.
    Stats getCacheStats() const override { return cache_->getStats(); }


    // obtain aggregated block replay stats 
    BlockReplayStats aggregateBlockReplayStats() const override {
        BlockReplayStats res{};
        for (const auto& stats : blockReplayStatVec_) {
            res += stats;
        }
        return res;
    }


    uint64_t getTestDurationNs() const override {
        std::lock_guard<std::mutex> l(timeMutex_);
        return std::chrono::nanoseconds{std::min(std::chrono::system_clock::now(), endTime_) - startTime_}
                .count();
    }


    util::PercentileStats* sLatBlockReadPercentile() const override {
        return sLatBlockReadPercentile_;
    }


    util::PercentileStats* sLatBlockWritePercentile() const override {
        return sLatBlockWritePercentile_;
    }


    util::PercentileStats* cLatBlockReadPercentile() const override {
        return cLatBlockReadPercentile_;
    }


    util::PercentileStats* cLatBlockWritePercentile() const override {
        return cLatBlockWritePercentile_;
    }


    util::PercentileStats* latBackingReadPercentile() const override {
        return latBackingReadPercentile_;
    }


    util::PercentileStats* latBackingWritePercentile() const override {
        return latBackingWritePercentile_;
    }


    util::PercentileStats* backingReadSizePercentile() const override {
        return backingReadSizePercentile_;
    }


    util::PercentileStats* backingWriteSizePercentile() const override {
        return backingWriteSizePercentile_;
    }


    util::PercentileStats* iatWaitDurationPercentile() const override {
        return iatWaitDurationPercentile_;
    }


    util::PercentileStats* loadDurationPercentile() const override {
        return loadDurationPercentile_;
    }


    void printStatThread(BlockReplayStats& stats) {
        bool replayDoneFlag = isReplayDone();
        while ((!replayDoneFlag) || (pendingBlockRequestCount_ > 0)) {
            std::this_thread::sleep_for(std::chrono::seconds(config_.statPrintDelaySec));
            printCurrentStats(stats);
            replayDoneFlag = isReplayDone();
        }
    }


    void populateItem(ItemHandle& handle) {
        if (!config_.populateItem) {
            return;
        }
        XDCHECK(handle);
        XDCHECK_LE(cache_->getSize(handle), 4ULL * 1024 * 1024);
        cache_->setStringItem(handle, hardcodedString_);
    }


    void loadKey(const std::string key, BlockReplayStats& stats) {
        auto it = cache_->allocate(0, 
                            key, 
                            config_.pageSizeBytes, 
                            0);
        if (it == nullptr) {
            stats.loadPageFailure++;
        } else {
            populateItem(it);
            cache_->insertOrReplace(it);
        }
    }


    // void addMissByteRange(BlockRequest& req, uint64_t offset, uint64_t size, bool writeFlag) {
    //     uint64_t alignedOffset = offset; 
    //     uint64_t alignedSize = size;

    //     if (offset % backingStoreAlignment > 0) {
    //         // request is not aligned 
    //         alignedOffset = offset - (offset % lbaSize_);
    //     }
    // }


    const std::vector<std::tuple<uint64_t, uint64_t>> getMissByteRange(BlockRequest& req) {
        uint64_t size = 0;
        uint64_t offset = 0;
        std::vector<std::tuple<uint64_t, uint64_t>> cacheMissVec;
        for (uint64_t curPage=req.getStartPage(); curPage <= req.getEndPage(); curPage++) {

            const std::string key = std::to_string(curPage);
            auto it = cache_->find(key, AccessMode::kRead);
            if (it == nullptr) {
                // read cache miss detected 
                req.addMissKey(curPage);

                // if no previous read cache miss detected 
                // set the starting offset
                if (size == 0) 
                    offset = curPage*config_.pageSizeBytes;

                // track the size of contigous cache misses 
                size += config_.pageSizeBytes;
            } else {
                // there is a cache hit 
                // if there were previous misses not tracked yet 
                // add it to the vector of cache misses and reset size 
                if (size > 0) {
                    req.addCacheMissByteRange(offset, size, false);
                    cacheMissVec.push_back(std::tuple<uint64_t, uint64_t>(offset, size));
                    size = 0;
                }
            }
        }
        // if there were previous misses not tracked yet 
        // add it to the vector of cache misses 
        if (size > 0) {
            req.addCacheMissByteRange(offset, size, false);
            cacheMissVec.push_back(std::tuple<uint64_t, uint64_t>(offset, size));
        }
            
<<<<<<< HEAD
=======
        
>>>>>>> 20ba8b66
        return cacheMissVec;
    }


    void submitAsyncRead(uint64_t index) {
        backingRequestVec_.at(index).startLatencyTracking(*latBackingReadPercentile_);
        io_prep_pread(backingRequestVec_.at(index).iocbPtr_,
            backingStoreFileHandle_,
            (void*) bufferVec_.at(index),
            backingRequestVec_.at(index).getSize(),
            backingRequestVec_.at(index).getOffset());
        int ret = io_submit(*ctx_, 1, &backingRequestVec_.at(index).iocbPtr_);
        if (ret < 1) {
            throw std::runtime_error(
                folly::sformat("Error in function io_submit. Return={}\n", ret));
        }
    }


    void submitAsyncWrite(uint64_t index) {
        backingRequestVec_.at(index).startLatencyTracking(*latBackingWritePercentile_);
        io_prep_pwrite(backingRequestVec_.at(index).iocbPtr_,
            backingStoreFileHandle_,
            (void*) bufferVec_.at(index),
            backingRequestVec_.at(index).getSize(),
            backingRequestVec_.at(index).getOffset());
        int ret = io_submit(*ctx_, 1, &backingRequestVec_.at(index).iocbPtr_);
        if (ret < 1) {
            throw std::runtime_error(
                folly::sformat("Error in function io_submit. Return={}\n", ret));
        }
    }


    void printCurrentStats(BlockReplayStats& stats) {
        Stats cacheStats = cache_->getStats();
        std::cout << "\nstat:";

        const uint64_t numSeconds = getTestDurationNs()/static_cast<double>(1e9);
        std::cout << folly::sformat("T={},", numSeconds);
        {
            const std::lock_guard<std::mutex> l(pendingBlockRequestMutex_);
            uint64_t blockReqCount = stats.readReqCount + stats.writeReqCount;
            std::cout << folly::sformat("blockReqCount={},", blockReqCount);
            std::cout << folly::sformat("pendingBlock={},", pendingBlockRequestCount_);
            std::cout << folly::sformat("maxPendingBlock={},", stats.maxPendingReq);
            std::cout << folly::sformat("maxPendingIO={},", stats.maxPendingIO);
            std::cout << folly::sformat("readIOProcessed={},", stats.readBlockIOProcessed);
            std::cout << folly::sformat("writeIOProcessed={},", stats.writeBlockIOProcessed);

            auto readBandwidth = (numSeconds==0) ? 0 : stats.readBlockIOProcessed/numSeconds;
            auto writeBandwidth = (numSeconds==0) ? 0 : stats.writeBlockIOProcessed/numSeconds;
            auto bandwidth = (numSeconds==0) ? 0 : (stats.readBlockIOProcessed+stats.writeBlockIOProcessed)/numSeconds;

            std::cout << folly::sformat("readBandwidth={},", readBandwidth);
            std::cout << folly::sformat("writeBandwidth={},", writeBandwidth);       
            std::cout << folly::sformat("overallBandwidth={},", bandwidth);        
        }                         
        
        const uint64_t ramItemCount = cacheStats.getRAMItemCount();
        const uint64_t nvmItemCount = cacheStats.getNVMItemCount();
        std::cout << folly::sformat("t1PageCount={},", ramItemCount);
        std::cout << folly::sformat("t2PageCount={},", nvmItemCount);
        std::cout << folly::sformat("t1HitRate={:3.2f},",cacheStats.getHitRate());
        std::cout << folly::sformat("t2HitRate={:3.2f},",cacheStats.getNVMHitRate());

        std::ostream& out = std::cout;
        auto printLatencies =
            [&out](folly::StringPiece cat, folly::StringPiece unit,
                    const util::PercentileStats::Estimates& latency) {
            auto fmtLatency = [&out, &cat, &unit](folly::StringPiece pct, uint64_t val) {
                out << folly::sformat("{}_{}_{}={},", cat, pct, unit, val);
            };

            fmtLatency("avg", latency.avg);
            fmtLatency("p10", latency.p10);
            fmtLatency("p25", latency.p25);
            fmtLatency("p50", latency.p50);
            fmtLatency("p75", latency.p75);
            fmtLatency("p90", latency.p90);
            fmtLatency("p95", latency.p95);
            fmtLatency("p99", latency.p99);
            fmtLatency("p999", latency.p999);
            };
        
        // print all percentile data 
        // sLat (read, write), cLat (read, write), backing store lat: (read, write)
        printLatencies("blockReadSLat", "ns", sLatBlockReadPercentile_->estimate());
        printLatencies("blockWriteSLat", "ns", sLatBlockWritePercentile_->estimate());
        printLatencies("blockReadCLat", "ns", cLatBlockReadPercentile_->estimate());
        printLatencies("blockWriteCLat", "ns", cLatBlockWritePercentile_->estimate());
        printLatencies("backingReadLat", "ns", latBackingReadPercentile_->estimate());
        printLatencies("backingWriteLat", "ns", latBackingWritePercentile_->estimate());
        printLatencies("iatWaitDuration", "us", iatWaitDurationPercentile_->estimate());
        printLatencies("loadDuration", "us", loadDurationPercentile_->estimate());
    }  


    bool isReplayDone() {
        return std::all_of(std::begin(replayDoneFlagVec_), 
                                                std::begin(replayDoneFlagVec_)+config_.numThreads, 
                                                []( const bool v){ return v; } );
    }


    uint64_t findIOCBToAsyncMap(iocb* iocbPtr) {
        const std::lock_guard<std::mutex> l(iocbToAsyncIndexMapMutex_);
        std::map<iocb*, uint64_t>::iterator itr = iocbToAsyncIndexMap_.find(iocbPtr);
        uint64_t index;
        if (itr != iocbToAsyncIndexMap_.end()) {  
            index = itr->second;
            iocbToAsyncIndexMap_.erase(itr);
        } else {
            throw std::runtime_error(
                folly::sformat("No mapping to index found for the IOCB pointer: {} \n", iocbPtr));
        }
        return index;
    }


    // track the list of async IO requests 
    void asyncIOTracker(BlockReplayStats& stats) {
        struct io_event* events = new io_event[maxConcurrentIO];
        struct timespec timeout;
        timeout.tv_sec = 0;
        timeout.tv_nsec = 10; // 1us
        bool replayDoneFlag = isReplayDone();
        while ((!replayDoneFlag) || (pendingBlockRequestCount_ > 0) || (pendingIOCount_ > 0)) {
            int ret = io_getevents(*ctx_, 1, maxConcurrentIO, events, &timeout);
            if (ret > 0) {
                for (int eindex=0; eindex<ret; eindex++) {
                    iocb *retiocb = events[eindex].obj;

                    // property of the async IO that completed 
                    uint64_t size = retiocb->u.v.nr;
                    uint64_t offset = retiocb->u.v.offset;
                    short op = retiocb->aio_lio_opcode;

                    // the result of async IO 
                    uint64_t res = events[eindex].res;
                    if (size != res) {
                        throw std::runtime_error(folly::sformat("Size: {} Return {} Op {}\n", size, res, op));
                    }

                    // find the async IO request key 
                    uint64_t index = findIOCBToAsyncMap(retiocb);

                    if (offset != backingRequestVec_.at(index).getOffset()) {
                        throw std::runtime_error(folly::sformat("Offset->Requested={}, Return={}\n", offset, backingRequestVec_.at(index).getOffset()));
                    }

                    if (size != backingRequestVec_.at(index).getSize()) {
                        throw std::runtime_error(folly::sformat("Size->Requested={}, Return={}\n", size, backingRequestVec_.at(index).getSize()));
                    }

                    if (op == 0) {
                        if (backingRequestVec_.at(index).getWriteFlag()) {
                            throw std::runtime_error(folly::sformat("Op->Requested=Write,Return=Read\n"));
                        }
                        appendToBackingStoreReturnQueue(index);
                        stats.backingReadIOProcessed += size;
                    }
                    else {
                        if (!backingRequestVec_.at(index).getWriteFlag()) {
                            throw std::runtime_error(folly::sformat("Op->Requested=Read,Return=Write\n"));
                        }

                        appendToBackingStoreReturnQueue(index);
                        stats.backingWriteIOProcessed += size;
                    }
                }
            }
            replayDoneFlag = isReplayDone();
        }
        delete [] events;
    }


    void readBlockCacheHit(uint64_t index, uint64_t size, bool requestCompletedFlag, BlockReplayStats& stats) {
        const std::lock_guard<std::mutex> l(pendingBlockRequestMutex_);
        blockRequestVec_.at(index).hit(size);
        if (requestCompletedFlag) {
            stats.readBlockReqProcessed++;
            stats.readBlockIOProcessed += blockRequestVec_.at(index).getSize();
            blockRequestVec_.at(index).reset();
            pendingBlockRequestCount_--;
        } 
    }


    void removeAsyncIORequest(uint64_t index) {
        const std::lock_guard<std::mutex> l(backingRequestMutex_);
        backingRequestVec_.at(index).reset();
        delete [] bufferVec_.at(index);
        pendingIOCount_--;
    }


    void setKeys(BlockRequest& req, BlockReplayStats& stats) {
        uint64_t startPage = req.getStartPage();
        uint64_t endPage = req.getEndPage();
        OpType op = req.getOp();
        uint64_t size = req.getSize();
        for (uint64_t curPage=startPage; curPage<=endPage; curPage++) {
            const std::string strkey = std::to_string(curPage);
            if (op == OpType::kGet) {
                if (req.checkKeyMiss(curPage)) {
                    loadKey(strkey, stats);
                }
                else {
                    cache_->recordAccess(strkey);
                }
            } else if (op == OpType::kSet) {
                loadKey(strkey, stats);
            } else {
                throw std::runtime_error(
                    folly::sformat("Operation not supported, only read and write {} {} {} {} {} {} \n", int (op),
                                                                            startPage,
                                                                            endPage,
                                                                            size,
                                                                            req.getOffset(),
                                                                            req.getLBA()));
            }
        }
    }


    void updateAsyncCompletion(uint64_t index, uint64_t offset, uint64_t size, bool writeFlag, BlockReplayStats& stats, iocb* iocbPtr) {
        // const std::lock_guard<std::mutex> l(pendingBlockRequestMutex_);
        BlockRequest& req = blockRequestVec_.at(index);
        req.asyncReturn(iocbPtr, offset, size, writeFlag);
        if (req.isBlockRequestProcessed()) {
            setKeys(req, stats);
            if (writeFlag){
                stats.writeBlockReqProcessed++;
                stats.writeBlockIOProcessed += req.getSize();
            } else {
                stats.readBlockReqProcessed++;
                stats.readBlockIOProcessed += req.getSize();
            }
            blockRequestVec_.at(index).reset();
            pendingBlockRequestCount_--;
        }
    }


    void processCompletedRequest(BlockReplayStats& stats) {
        bool replayDoneFlag = isReplayDone();
        while ((!replayDoneFlag) || (pendingBlockRequestCount_ > 0)) {
            uint64_t index = popFromBackingStoreReturnQueue(stats);
            if (index < maxConcurrentIO) {
                uint64_t blockRequestIndex = backingRequestVec_.at(index).getBlockRequestIndex();
                uint64_t size = backingRequestVec_.at(index).getSize();
                uint64_t offset = backingRequestVec_.at(index).getOffset();
                bool writeFlag = backingRequestVec_.at(index).getWriteFlag();
                const std::lock_guard<std::mutex> l(pendingBlockRequestMutex_);
                updateAsyncCompletion(blockRequestIndex, 
                                        offset,
                                        size, 
                                        writeFlag, 
                                        stats, 
                                        backingRequestVec_.at(index).iocbPtr_);
                removeAsyncIORequest(index);
            }
            replayDoneFlag = isReplayDone();
        }
        stats.experimentRuntime = getTestDurationNs();
    }


    uint64_t popFromBackingStoreReturnQueue(BlockReplayStats& stats) {
        const std::lock_guard<std::mutex> l(backingStoreReturnQueueMutex_);
        uint64_t index = maxConcurrentIO;
        uint64_t queueSize = backingStoreReturnQueue_.size();
        if (queueSize > 0) {
            index = backingStoreReturnQueue_.front();
            backingStoreReturnQueue_.pop();
        }
        if (queueSize > stats.maxOutputQueueSize)
            stats.maxOutputQueueSize = queueSize; 
        return index;
    }


    void appendToBackingStoreReturnQueue(uint64_t index) {
        const std::lock_guard<std::mutex> l(backingStoreReturnQueueMutex_);
        backingStoreReturnQueue_.push(index);
    }


<<<<<<< HEAD
    uint64_t loadAsyncIORequest(uint64_t offset, 
                                    uint64_t size, 
                                    bool writeFlag, 
                                    uint64_t backingStoreAlignment, 
                                    uint64_t blockRequestIndex,
                                    BlockReplayStats& stats) {
=======
    uint64_t loadAsyncIORequest(uint64_t offset, uint64_t size, bool writeFlag, 
            uint64_t backingStoreAlignment, 
            uint64_t blockRequestIndex,
            BlockReplayStats& stats) {
>>>>>>> 20ba8b66
        const std::lock_guard<std::mutex> l(backingRequestMutex_);
        uint64_t loadIndex = maxConcurrentIO;
        for (uint64_t index=0; index<maxConcurrentIO; index++) {
            if (!backingRequestVec_.at(index).isDataLoaded()) {
                loadIndex = index; 
                backingRequestVec_.at(index).load(offset, size, writeFlag, index, blockRequestIndex);
                int ret = posix_memalign((void **)&bufferVec_.at(index), backingStoreAlignment, size);
                if (ret != 0) {
                    throw std::runtime_error(
                        folly::sformat("Error in posix_memalign, return: {}\n", ret));
                }
                pendingIOCount_++;
                if (pendingIOCount_ > stats.maxPendingIO)
                    stats.maxPendingIO = pendingIOCount_;
                break;
            }
        }
        return loadIndex;
    }


    void doRead(uint64_t index, uint64_t offset, uint64_t size, BlockReplayStats& stats) {
        const std::lock_guard<std::mutex> l(iocbToAsyncIndexMapMutex_);
        uint64_t asyncIOIndex = loadAsyncIORequest(offset, size, false, backingStoreAlignment, index, stats);
        while (asyncIOIndex == maxConcurrentIO)
            asyncIOIndex = loadAsyncIORequest(offset, size, false, backingStoreAlignment, index, stats);
<<<<<<< HEAD
        submitAsyncRead(asyncIOIndex);
=======
        submitAsyncRead(asyncIOIndex, offset, size);
>>>>>>> 20ba8b66
        iocbToAsyncIndexMap_.insert(std::pair<iocb*, uint64_t>(backingRequestVec_.at(asyncIOIndex).iocbPtr_, asyncIOIndex));
        stats.backingReadReqCount++;
        stats.backingReadIORequested += size; 
        backingReadSizePercentile_->trackValue(size);
    }


    void doWrite(uint64_t index, uint64_t offset, uint64_t size, BlockReplayStats& stats) {
        const std::lock_guard<std::mutex> l(iocbToAsyncIndexMapMutex_);
        uint64_t asyncIOIndex = loadAsyncIORequest(offset, size, true, backingStoreAlignment, index, stats);
        while (asyncIOIndex == maxConcurrentIO)
            asyncIOIndex = loadAsyncIORequest(offset, size, true, backingStoreAlignment, index, stats);
<<<<<<< HEAD
        submitAsyncWrite(asyncIOIndex);
=======
        submitAsyncWrite(asyncIOIndex, offset, size);
>>>>>>> 20ba8b66
        iocbToAsyncIndexMap_.insert(std::pair<iocb*, uint64_t>(backingRequestVec_.at(asyncIOIndex).iocbPtr_, asyncIOIndex));
        stats.backingWriteReqCount++;
        stats.backingWriteIORequested += size; 
        backingWriteSizePercentile_->trackValue(size);
    }


    void processRead(BlockRequest& req, BlockReplayStats& stats) {
        // load the cache misses 
        std::vector<std::tuple<uint64_t, uint64_t>> cacheMissVec = getMissByteRange(req);

        // then get the async IO caused due to misses 
        auto asyncIOVec = req.getAsyncIO();






        uint64_t index = req.getKey();
        uint64_t offset = req.getOffset();
        uint64_t size = req.getSize();


        uint64_t cacheMissBytes = 0;
        uint64_t cacheMissCount = 0;
        for (std::tuple<uint64_t, uint64_t> miss : cacheMissVec) {
            cacheMissBytes += std::get<1>(miss);
            cacheMissCount += 1;
        }

        uint64_t reqTotalIO = req.getTotalIO();
        assert(reqTotalIO>=cacheMissBytes);

        if (cacheMissBytes == 0) {   
            // no miss all done 
            readBlockCacheHit(index, reqTotalIO-cacheMissBytes, true, stats);
        } else {
            readBlockCacheHit(index, reqTotalIO-cacheMissBytes, false, stats);
            for (std::tuple<uint64_t, uint64_t, bool> asyncIO : asyncIOVec) {
                doRead(index, 
                        std::get<0>(asyncIO), 
                        std::get<1>(asyncIO), 
                        stats);
            }
            // for (std::tuple<uint64_t, uint64_t> miss : cacheMissVec) {
            //     doRead(index, 
            //             std::get<0>(miss), 
            //             std::get<1>(miss), 
            //             stats);
            // }

            // auto testMiss = req.getMissByteRangeVec();
            // for (uint64_t curMissCount=0; curMissCount<cacheMissCount; curMissCount++) {

            //     uint64_t missVecOffset = std::get<0>(cacheMissVec.at(curMissCount));
            //     uint64_t missVecSize = std::get<1>(cacheMissVec.at(curMissCount));

            //     uint64_t missTestOffset = std::get<0>(testMiss.at(curMissCount));
            //     uint64_t missTestSize = std::get<1>(testMiss.at(curMissCount));

            //     uint64_t asyncOffset = std::get<0>(asyncIOVec.at(curMissCount));
            //     uint64_t asyncIOSize = std::get<1>(asyncIOVec.at(curMissCount));

            //     std::cout << folly::sformat("{}/{}/{} and {}/{}/{}\n", 
            //                                     missVecOffset, 
            //                                     asyncOffset, 
            //                                     missTestOffset,
            //                                     missVecSize, 
            //                                     asyncIOSize,
            //                                     missTestSize);

            // }


        }        
    }


    bool isPageInCache(uint64_t pageIndex) {
        bool pageInCache = false; 
        const std::string key = std::to_string(pageIndex);
        auto it = cache_->find(key, AccessMode::kRead);
        if (it != nullptr) {    
            pageInCache = true; 
        }  
        return pageInCache;
    }


    void processWrite(BlockRequest& req, BlockReplayStats& stats) {
        // check the alignment in the front and rear page to see if read is needed 
        uint64_t index = req.getKey();
        uint64_t frontMisalignment = req.getFrontAlignment();
        if (frontMisalignment > 0) {
            // need to read the front page  
            uint64_t startPage = req.getStartPage();
            uint64_t startPageOffset = config_.pageSizeBytes * startPage;
            if (isPageInCache(startPage)) {
                readBlockCacheHit(index, config_.pageSizeBytes, false, stats);
            } else {
                req.addCacheMissByteRange(startPageOffset, config_.pageSizeBytes, false);
            }
        }

        // if a single page is being written and the front misalignment is wrong
        // then the page is already going to be read, no need to read again 
        uint64_t pageCount = req.getPageCount();
        uint64_t rearMisalignment = req.getRearAlignment();
        if ((rearMisalignment > 0) && ((pageCount > 1) || (frontMisalignment == 0))) {
            // need to read the rear page 
            uint64_t endPage = req.getEndPage();
            uint64_t endPageOffset = config_.pageSizeBytes*endPage;
            if (isPageInCache(endPage)) {
                readBlockCacheHit(index, config_.pageSizeBytes, false, stats);
            } else {
                req.addCacheMissByteRange(endPageOffset, config_.pageSizeBytes, false);
            }
        }

        req.addCacheMissByteRange(req.getOffset(), req.getSize(), true);
        auto asyncIOVec = req.getAsyncIO();
        for (std::tuple<uint64_t, uint64_t, bool> asyncIO : asyncIOVec) {
            uint64_t asyncIOStartOffset = std::get<0>(asyncIO);
            uint64_t asyncIOSize = std::get<1>(asyncIO);
            bool writeFlag = std::get<2>(asyncIO);
            if (writeFlag) {
                doWrite(index, asyncIOStartOffset, asyncIOSize, stats);
            } else {
                doRead(index, asyncIOStartOffset, asyncIOSize, stats);
            }
        }

    }


    uint64_t popFromBlockInputQueue() {
        const std::lock_guard<std::mutex> l(blockRequestQueueMutex_);
        uint64_t index = config_.inputQueueSize;
        uint64_t queueSize = blockRequestQueue_.size();
        if (queueSize > 0) {
            index = blockRequestQueue_.front();
            blockRequestQueue_.pop();
        }
        return index;
    }


    uint64_t addToPendingBlockRequestVec(const Request& req, BlockReplayStats& stats) {
        const std::lock_guard<std::mutex> l(pendingBlockRequestMutex_);
        uint64_t index = config_.inputQueueSize;
        for (uint64_t reqIndex=0; reqIndex<config_.inputQueueSize; reqIndex++) {
            if (!blockRequestVec_.at(reqIndex).isDataLoaded()) {
                index = reqIndex;
                pendingBlockRequestCount_++;
                if (pendingBlockRequestCount_ > stats.maxPendingReq)
                    stats.maxPendingReq = pendingBlockRequestCount_;

                const uint64_t lba = std::stoull(req.key);
                const uint64_t size = *(req.sizeBegin);
                const OpType op = req.getOp();
                switch (op) {
                    case OpType::kGet: {
                        stats.readReqCount++;
                        stats.readReqBytes += size; 
                        blockRequestVec_.at(reqIndex).load(lba, 
                                                            size, 
                                                            op,
                                                            config_.pageSizeBytes, 
                                                            config_.traceBlockSizeBytes,
                                                            reqIndex,
                                                            *sLatBlockReadPercentile_);
                        break;
                    }
                    case OpType::kSet: {
                        stats.writeReqCount++;
                        stats.writeReqBytes += size; 
                        blockRequestVec_.at(reqIndex).load(lba, 
                                                            size, 
                                                            op,
                                                            config_.pageSizeBytes, 
                                                            config_.traceBlockSizeBytes,
                                                            reqIndex,
                                                            *sLatBlockWritePercentile_);
                        break;
                    }
                    default:
                        throw std::runtime_error(
                            folly::sformat("Invalid operation generated: {}", (int)op));
                }
                break;
            }
        }
        return index; 
    }


    uint64_t loadBlockRequest(const Request& req, BlockReplayStats& stats) {
        uint64_t index = addToPendingBlockRequestVec(req, stats);
        if (index < config_.inputQueueSize) {
            const std::lock_guard<std::mutex> l(blockRequestQueueMutex_);
            blockRequestQueue_.push(index);
            uint64_t queueSize = blockRequestQueue_.size();
            if (queueSize > stats.maxInputQueueSize)
                stats.maxInputQueueSize = queueSize; 
        }
        return index;
    }


    void processBlockRequest(BlockReplayStats& stats) {
        bool replayCompleted = isReplayDone();
        uint64_t index = popFromBlockInputQueue();
        while ((index < config_.inputQueueSize) || (!replayCompleted)) {
            if (index < config_.inputQueueSize) {
                BlockRequest& req = blockRequestVec_.at(index);
                const OpType op = req.getOp();
                switch (op) {
                    case OpType::kGet: {
                        req.startLatencyTracking(*cLatBlockReadPercentile_);
                        processRead(req, stats);
                        break;
                    }
                    case OpType::kSet: {
                        req.startLatencyTracking(*cLatBlockWritePercentile_);
                        processWrite(req, stats);
                        break;
                    }
                    default:
                        throw std::runtime_error(
                            folly::sformat("Invalid operation generated: {}", (int)op));
                } // switch end 
            }
            replayCompleted = isReplayDone();
            index = popFromBlockInputQueue();
        }
        stats.experimentRuntime = getTestDurationNs();
    }


    uint64_t getBlockInputQueueSize() {
        const std::lock_guard<std::mutex> l(blockRequestQueueMutex_);
        return blockRequestQueue_.size();
    }


	// Replays a block trace on a cache allocator. 
	//
	// @param stats       Throughput stats
    // @param fileIndex   The index used to map to resources of the file being replayed 
	void stressByBlockReplay(BlockReplayStats& stats, uint64_t fileIndex) {
		std::mt19937_64 gen(folly::Random::rand64());
		std::optional<uint64_t> lastRequestId = std::nullopt;            
        try {
            const Request& req(getReq(fileIndex, gen, lastRequestId)); 
            std::chrono::time_point<std::chrono::system_clock> lastSubmitTime = std::chrono::system_clock::now();
            std::chrono::time_point<std::chrono::system_clock> curTime; 
            std::chrono::time_point<std::chrono::system_clock> reqStartTimePoint;
            std::chrono::time_point<std::chrono::system_clock> postIATWaitTimePoint;
            std::chrono::time_point<std::chrono::system_clock> loadCompleteTimePoint;

            uint64_t ts = req.getTs();
            double iat;
            traceStartTime_ = ts;
            tracePrevTime_ = ts;
            do {
                reqStartTimePoint = std::chrono::system_clock::now();
                ts = req.getTs();
                iat = static_cast<double>((ts - tracePrevTime_))/config_.scaleIAT;
                while (pendingBlockRequestCount_>0) {
                    curTime = std::chrono::system_clock::now();
                    if (config_.relativeTiming) {
                        auto timeSinceLastSubmit = std::chrono::duration_cast<std::chrono::microseconds>(curTime - lastSubmitTime).count();
                        if (timeSinceLastSubmit >= iat)
                            break;
                    } else {                            
                        auto timeSinceStart = std::chrono::duration_cast<std::chrono::microseconds>(curTime - startTime_).count();
                        if (timeSinceStart >= (ts-traceStartTime_))
                            break;
                    }
                }
                postIATWaitTimePoint = std::chrono::system_clock::now();
                auto iatWaitDuration = std::chrono::duration_cast<std::chrono::microseconds>(postIATWaitTimePoint-reqStartTimePoint).count();
                iatWaitDurationPercentile_->trackValue(iatWaitDuration);
                
                uint64_t index = loadBlockRequest(req, stats);
                while (index == config_.inputQueueSize) {
                    index = loadBlockRequest(req, stats);
                }

                loadCompleteTimePoint = std::chrono::system_clock::now();
                auto loadDuration = std::chrono::duration_cast<std::chrono::microseconds>(loadCompleteTimePoint-postIATWaitTimePoint).count();
                loadDurationPercentile_->trackValue(loadDuration);
                
                const Request& req(getReq(fileIndex, gen, lastRequestId)); 
                lastSubmitTime = std::chrono::system_clock::now();
                tracePrevTime_ = ts;
            } while (true);
        } catch (const cachebench::EndOfTrace& ex) {
        }
        wg_->markFinish();
        stats.replayRuntime = getTestDurationNs();
        replayDoneFlagVec_.at(fileIndex) = true;
    }


    const Request& getReq(const PoolId& pid,
                        std::mt19937_64& gen,
                        std::optional<uint64_t>& lastRequestId) {
        const Request& req(wg_->getReq(pid, gen, lastRequestId));
        return req;
    }


    private:
        static std::string genHardcodedString() {
            const std::string s = "The quick brown fox jumps over the lazy dog. ";
            std::string val;
            for (int i = 0; i < 4 * 1024 * 1024; i += s.size()) {
                val += s;
            }
            return val;
        }


    // parameters setup during stressor initiation 
    const StressorConfig config_; 
    const std::string hardcodedString_;
    std::unique_ptr<GeneratorBase> wg_; 
    std::unique_ptr<CacheT> cache_;
    std::thread stressWorker_;
    io_context_t* ctx_;
    int backingStoreFileHandle_;

    // parameters related to time 
    mutable std::mutex timeMutex_;
    std::chrono::time_point<std::chrono::system_clock> startTime_;
    std::chrono::time_point<std::chrono::system_clock> endTime_;
    uint64_t traceStartTime_;
    uint64_t tracePrevTime_;

    // tracking system statistics 
    uint64_t pendingBlockRequestCount_{0};
    uint64_t pendingIOCount_{0};
    std::vector<bool> replayDoneFlagVec_; 
    std::vector<BlockReplayStats> blockReplayStatVec_;

    // tracking percentile values 
    util::PercentileStats *backingReadSizePercentile_ = new util::PercentileStats();
    util::PercentileStats *backingWriteSizePercentile_ = new util::PercentileStats();

    util::PercentileStats *sLatBlockReadPercentile_ = new util::PercentileStats();
    util::PercentileStats *sLatBlockWritePercentile_ = new util::PercentileStats();

    util::PercentileStats *cLatBlockReadPercentile_ = new util::PercentileStats();
    util::PercentileStats *cLatBlockWritePercentile_ = new util::PercentileStats();

    util::PercentileStats *latBackingReadPercentile_ = new util::PercentileStats();
    util::PercentileStats *latBackingWritePercentile_ = new util::PercentileStats();

    util::PercentileStats *iatWaitDurationPercentile_ = new util::PercentileStats();
    util::PercentileStats *loadDurationPercentile_ = new util::PercentileStats();

    // system data stuctures and its mutexes
    mutable std::mutex pendingBlockRequestMutex_;
    std::vector<BlockRequest> blockRequestVec_;

    mutable std::mutex blockRequestQueueMutex_;
    std::queue<uint64_t> blockRequestQueue_;

    mutable std::mutex backingRequestMutex_;
    std::vector<AsyncIORequest> backingRequestVec_;
    std::vector<char*> bufferVec_;

    mutable std::mutex backingStoreReturnQueueMutex_;
    std::queue<uint64_t> backingStoreReturnQueue_;

    mutable std::mutex iocbToAsyncIndexMapMutex_;
    std::map<iocb*, uint64_t> iocbToAsyncIndexMap_;

};
} // namespace cachebench
} // namespace cachelib
} // namespace facebook<|MERGE_RESOLUTION|>--- conflicted
+++ resolved
@@ -264,23 +264,12 @@
     }
 
 
-    // void addMissByteRange(BlockRequest& req, uint64_t offset, uint64_t size, bool writeFlag) {
-    //     uint64_t alignedOffset = offset; 
-    //     uint64_t alignedSize = size;
-
-    //     if (offset % backingStoreAlignment > 0) {
-    //         // request is not aligned 
-    //         alignedOffset = offset - (offset % lbaSize_);
-    //     }
-    // }
-
-
     const std::vector<std::tuple<uint64_t, uint64_t>> getMissByteRange(BlockRequest& req) {
         uint64_t size = 0;
         uint64_t offset = 0;
         std::vector<std::tuple<uint64_t, uint64_t>> cacheMissVec;
+        // iterate over each page and check if its in the cache 
         for (uint64_t curPage=req.getStartPage(); curPage <= req.getEndPage(); curPage++) {
-
             const std::string key = std::to_string(curPage);
             auto it = cache_->find(key, AccessMode::kRead);
             if (it == nullptr) {
@@ -312,10 +301,6 @@
             cacheMissVec.push_back(std::tuple<uint64_t, uint64_t>(offset, size));
         }
             
-<<<<<<< HEAD
-=======
-        
->>>>>>> 20ba8b66
         return cacheMissVec;
     }
 
@@ -503,6 +488,11 @@
             blockRequestVec_.at(index).reset();
             pendingBlockRequestCount_--;
         } 
+    }
+
+
+    void removeKey() {
+
     }
 
 
@@ -606,19 +596,13 @@
     }
 
 
-<<<<<<< HEAD
     uint64_t loadAsyncIORequest(uint64_t offset, 
                                     uint64_t size, 
                                     bool writeFlag, 
                                     uint64_t backingStoreAlignment, 
                                     uint64_t blockRequestIndex,
                                     BlockReplayStats& stats) {
-=======
-    uint64_t loadAsyncIORequest(uint64_t offset, uint64_t size, bool writeFlag, 
-            uint64_t backingStoreAlignment, 
-            uint64_t blockRequestIndex,
-            BlockReplayStats& stats) {
->>>>>>> 20ba8b66
+
         const std::lock_guard<std::mutex> l(backingRequestMutex_);
         uint64_t loadIndex = maxConcurrentIO;
         for (uint64_t index=0; index<maxConcurrentIO; index++) {
@@ -645,11 +629,7 @@
         uint64_t asyncIOIndex = loadAsyncIORequest(offset, size, false, backingStoreAlignment, index, stats);
         while (asyncIOIndex == maxConcurrentIO)
             asyncIOIndex = loadAsyncIORequest(offset, size, false, backingStoreAlignment, index, stats);
-<<<<<<< HEAD
         submitAsyncRead(asyncIOIndex);
-=======
-        submitAsyncRead(asyncIOIndex, offset, size);
->>>>>>> 20ba8b66
         iocbToAsyncIndexMap_.insert(std::pair<iocb*, uint64_t>(backingRequestVec_.at(asyncIOIndex).iocbPtr_, asyncIOIndex));
         stats.backingReadReqCount++;
         stats.backingReadIORequested += size; 
@@ -662,11 +642,7 @@
         uint64_t asyncIOIndex = loadAsyncIORequest(offset, size, true, backingStoreAlignment, index, stats);
         while (asyncIOIndex == maxConcurrentIO)
             asyncIOIndex = loadAsyncIORequest(offset, size, true, backingStoreAlignment, index, stats);
-<<<<<<< HEAD
         submitAsyncWrite(asyncIOIndex);
-=======
-        submitAsyncWrite(asyncIOIndex, offset, size);
->>>>>>> 20ba8b66
         iocbToAsyncIndexMap_.insert(std::pair<iocb*, uint64_t>(backingRequestVec_.at(asyncIOIndex).iocbPtr_, asyncIOIndex));
         stats.backingWriteReqCount++;
         stats.backingWriteIORequested += size; 
@@ -766,6 +742,9 @@
             uint64_t startPage = req.getStartPage();
             uint64_t startPageOffset = config_.pageSizeBytes * startPage;
             if (isPageInCache(startPage)) {
+                // remove the key since the data is stale
+                const std::string key = std::to_string(startPage);
+                cache_->remove(key);
                 readBlockCacheHit(index, config_.pageSizeBytes, false, stats);
             } else {
                 req.addCacheMissByteRange(startPageOffset, config_.pageSizeBytes, false);
@@ -781,6 +760,9 @@
             uint64_t endPage = req.getEndPage();
             uint64_t endPageOffset = config_.pageSizeBytes*endPage;
             if (isPageInCache(endPage)) {
+                // remove the key since the data is stale
+                const std::string key = std::to_string(endPage);
+                cache_->remove(key);
                 readBlockCacheHit(index, config_.pageSizeBytes, false, stats);
             } else {
                 req.addCacheMissByteRange(endPageOffset, config_.pageSizeBytes, false);
